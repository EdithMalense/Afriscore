import streamlit as st
from savings import SavingsManager
from payments import PaymentsManager
from notifications import NotificationManager
from security import SecurityManager
from datetime import datetime
<<<<<<< HEAD
from creditscore import predict_credit_score
from loans import create_loan, get_user_loans, grant_loan, record_payment, adjust_credit_score
import numpy as np
import pandas as pd
import requests


API_URL = "http://localhost:8000"

# Initialize session state
if 'manager' not in st.session_state:
    st.session_state.manager = SavingsManager()

if 'current_user' not in st.session_state:
    st.session_state.current_user = "user_001"  # Default test user

current_user = st.session_state.current_user
manager = st.session_state.manager

def get_user_financial_data(manager, user_id):
    data = {
        "savings": 0.0,
        "stockvel_contribution": 0.0,
        "monthly_payments": 0.0,
        "outstanding_loans": 0.0,
    }

    try:
        savings = manager.get_individual_savings(user_id)
        data["savings"] = sum(c["amount"] for c in savings.contributions)
    except ValueError:
        pass

    user_stokvels = manager.get_user_stokvels(user_id)
    if user_stokvels:
        data["stockvel_contribution"] = sum(s["monthly_amount"] for s in user_stokvels)
=======
from accounts import AccountManager, AccountType

# ==================================================
# INITIALIZE MANAGERS IN SESSION STATE
# ==================================================
if 'account_manager' not in st.session_state:
    st.session_state.account_manager = AccountManager()
if 'savings_manager' not in st.session_state:
    st.session_state.savings_manager = SavingsManager()
if 'notifications_manager' not in st.session_state:
    st.session_state.notifications_manager = NotificationManager()
if 'security_manager' not in st.session_state:
    st.session_state.security_manager = SecurityManager()
if 'payments_manager' not in st.session_state:
    st.session_state.payments_manager = PaymentsManager(
        st.session_state.savings_manager,
        security_manager=st.session_state.security_manager,
        notifications_manager=st.session_state.notifications_manager
    )
>>>>>>> c70589a6

# ==================================================
# ALIASES
# ==================================================
manager = st.session_state.savings_manager
payments = st.session_state.payments_manager
security = st.session_state.security_manager
notifs = st.session_state.notifications_manager

# ==================================================
# DEFAULT USER
# ==================================================
if 'current_user' not in st.session_state:
    st.session_state.current_user = "user_001"

st.title("💰 Savings Profile Manager")

# ==================================================
# SIDEBAR USER SELECTION
# ==================================================
with st.sidebar:
    st.header("👤 Test User")
    st.session_state.current_user = st.text_input(
        "Current User ID",
        value=st.session_state.current_user
    )
    st.info(f"Logged in as: {st.session_state.current_user}")

    # 🔔 Notifications summary
    unread_count = notifs.get_unread_count(st.session_state.current_user)
    st.markdown(f"🔔 **Unread Notifications:** {unread_count}")

    with st.expander("View Notifications"):
        user_notifs = notifs.get_user_notifications(st.session_state.current_user)
        if not user_notifs:
            st.write("No notifications yet.")
        else:
            for n in user_notifs[:10]:
                st.write(f"🕒 {n['created_at'].strftime('%Y-%m-%d %H:%M')} — {n['message']}")
                if not n['read']:
                    notifs.mark_notification_read(n['notification_id'], st.session_state.current_user)

# ==================================================
# MAIN TABS
# ==================================================
tab1, tab2, tab3 = st.tabs(["🤝 Stokvel Savings", "💵 Individual Savings", "🏧 Withdrawals"])

# ==================================================
# STOKVEL TAB
# ==================================================
with tab1:
    st.header("Stokvel Management")

    with st.expander("➕ Create New Stokvel", expanded=False):
        col1, col2 = st.columns(2)
        with col1:
            stokvel_name = st.text_input("Stokvel Name")
            stokvel_id = st.text_input("Stokvel ID (unique)")
        with col2:
            monthly_amount = st.number_input(
                "Monthly Amount (R)",
                min_value=10.0,
                max_value=5000.0,
                value=500.0
            )

        if st.button("Create Stokvel"):
            try:
                stokvel = manager.create_stokvel(
                    stokvel_id,
                    stokvel_name,
                    st.session_state.current_user,
                    monthly_amount
                )
                st.success(f"✅ Stokvel '{stokvel_name}' created successfully!")
            except ValueError as e:
                st.error(f"❌ {str(e)}")

    st.subheader("Your Stokvels")
    user_stokvels = manager.get_user_stokvels(st.session_state.current_user)

    if user_stokvels:
        for stokvel_data in user_stokvels:
            with st.container():
                st.markdown(f"### {stokvel_data['name']}")
                col1, col2, col3 = st.columns(3)
                with col1:
                    st.metric("Total Saved", f"R{stokvel_data['total_contributions']:,.2f}")
                with col2:
                    st.metric("Members", stokvel_data['member_count'])
                with col3:
                    st.metric("Monthly Target", f"R{stokvel_data['monthly_amount']:,.2f}")

                # Add Contribution
                with st.expander("💸 Add Contribution (Deposit via Store)"):
                    contribution_amount = st.number_input(
                        "Amount (R)",
                        min_value=10.0,
                        max_value=5000.0,
                        key=f"contrib_{stokvel_data['stokvel_id']}"
                    )
                    if st.button("Generate Deposit PIN", key=f"deposit_{stokvel_data['stokvel_id']}"):
                        try:
                            stokvel = manager.get_stokvel(stokvel_data['stokvel_id'])
                            # Generate PIN using existing method for deposit
                            pin = payments.request_stokvel_withdrawal(st.session_state.current_user, stokvel_data['stokvel_id'])
                            st.success(f"✅ Deposit PIN generated: **{pin.pin_code}** — Amount: R{contribution_amount:,.2f}")
                        except ValueError as e:
                            st.error(f"❌ {str(e)}")

                with st.expander("👥 View Members"):
                    for member_id, member_data in stokvel_data['members'].items():
                        emoji = "✅" if member_data['status'] == "accepted" else "⏳" if member_data['status'] == "pending" else "❌"
                        st.write(f"{emoji} **{member_id}** — R{member_data['total_contributed']:,.2f} ({member_data['status']})")

                st.divider()
    else:
        st.info("You are not part of any stokvel yet. Create one or wait for an invitation.")

    # Invitations
    with st.expander("📨 Manage Stokvel Invitations"):
        existing_stokvel_id = st.selectbox(
            "Select Stokvel",
            options=list(manager.stokvels.keys()) if manager.stokvels else ["No stokvels available"]
        )

        if existing_stokvel_id != "No stokvels available":
            action = st.radio("Action", ["Invite Member", "Accept Invitation", "Reject Invitation"])
            member_id_input = st.text_input("Member ID", key="member_invite")

            if st.button("Execute Action"):
                try:
                    stokvel = manager.get_stokvel(existing_stokvel_id)
                    if action == "Invite Member":
                        stokvel.invite_member(member_id_input, st.session_state.current_user)
                        notifs.send_stokvel_invitation_notification(
                            st.session_state.current_user, stokvel.name, st.session_state.current_user, member_id_input, stokvel.monthly_amount
                        )
                        st.success(f"✅ Invited {member_id_input} to stokvel")
                    elif action == "Accept Invitation":
                        stokvel.accept_invitation(member_id_input)
                        st.success(f"✅ {member_id_input} accepted invitation")
                    else:
                        stokvel.reject_invitation(member_id_input)
                        st.warning(f"⚠️ {member_id_input} rejected invitation")
                except ValueError as e:
                    st.error(f"❌ {str(e)}")

<<<<<<< HEAD
## ============================================
# CREDIT SCORE TAB
# ============================================
with tab3:
    st.header("💳 Credit Score Estimator & Loans")

    user_data = get_user_financial_data(manager, st.session_state.current_user)
    base_score = predict_credit_score(user_data)

    # Adjust score automatically based on loan repayment history
    credit_score = adjust_credit_score(base_score, current_user)

    st.metric("Predicted Credit Score", f"{credit_score:.0f}")
    if credit_score >= 700:
        st.success("✅ Excellent Credit: Low risk borrower.")
    elif credit_score >= 600:
        st.info("🟨 Fair Credit: Moderate risk borrower.")
    else:
        st.warning("⚠️ Poor Credit: High risk borrower.")


# ============================================
# LOANS TAB
# ============================================
with tab4:
    st.subheader("📩 Request a New Loan")
    amount = st.number_input("Loan Amount (R)", min_value=100.0)
    months = st.number_input("Repayment Months", min_value=1, max_value=12, step=1)
    if st.button("Request Loan"):
        otp = create_loan(current_user, amount, months)
        st.success(f"Loan requested. OTP for store collection: {otp}")

    # View Outstanding Loans
    st.subheader("📄 Outstanding Loans")
    user_loans = get_user_loans(current_user)

    if not user_loans:
        st.info("No loans yet.")
    else:
        for i, loan in enumerate(user_loans):
            status = "✅ Repaid" if loan["repaid"] else "⏳ Ongoing"
            st.write(f"Loan {i+1}: R{loan['amount']} | Installment: R{loan['installment']} | Status: {status}")
            st.write(f"Due Dates: {', '.join(loan['due_dates'])}")
            st.write(f"Payments made: {len(loan['payments'])}/{loan['months']}")

            if not loan["repaid"]:
                st.info("Payments are made in person at the store. Your loan status will update automatically once the store records the payment.")


# ============================================
=======
# ==================================================
>>>>>>> c70589a6
# INDIVIDUAL SAVINGS TAB
# ==================================================
with tab2:
    st.header("Individual Savings")

    try:
        individual_savings = manager.get_individual_savings(st.session_state.current_user)
    except ValueError:
        with st.expander("➕ Create Savings Account", expanded=True):
            goal = st.number_input("Set Savings Goal (R)", min_value=10.0, value=5000.0)
            if st.button("Create Savings Account"):
                manager.create_individual_savings(st.session_state.current_user, goal if goal > 0 else None)
                st.success("✅ Savings account created!")
        st.stop()

    summary = individual_savings.get_savings_summary()
    col1, col2, col3 = st.columns(3)
    with col1:
        st.metric("Total Saved", f"R{summary['total_saved']:,.2f}")
    with col2:
        if summary['savings_goal']:
            st.metric("Goal", f"R{summary['savings_goal']:,.2f}")
    with col3:
        progress = summary['progress_percentage']
        if progress:
            st.metric("Progress", f"{progress:.1f}%")

    if summary['progress_percentage']:
        st.progress(min(summary['progress_percentage'] / 100, 1.0))

    st.divider()

    st.subheader("💵 Add Money (Deposit via Store)")
    col1, col2 = st.columns([3, 1])
    with col1:
        amount = st.number_input("Amount (R)", min_value=0.0, max_value=5000.0, value=100.0)
    with col2:
        st.write("")
        if st.button("Generate Deposit PIN", type="primary"):
            try:
                # Use existing withdrawal method to generate a deposit PIN
                pin = payments.request_individual_withdrawal(st.session_state.current_user, amount)
                st.success(f"✅ Deposit PIN generated: **{pin.pin_code}** — Amount: R{amount:,.2f}")
            except ValueError as e:
                st.error(f"❌ {str(e)}")

    with st.expander("🎯 Update Goal"):
        new_goal = st.number_input("New Goal (R)", min_value=0.0, value=summary['savings_goal'] or 10000.0)
        if st.button("Update Goal"):
            individual_savings.set_savings_goal(new_goal)
            st.success(f"✅ Goal updated to R{new_goal:,.2f}")

# ==================================================
# WITHDRAWALS TAB
# ==================================================
with tab3:
    st.header("🏧 Withdraw Money")

    subtab1, subtab2 = st.tabs(["💰 Individual Savings Withdrawal", "👥 Stokvel Payout Withdrawal"])

    # ---------------------------
    # Individual Savings Withdraw
    # ---------------------------
    with subtab1:
        st.subheader("Withdraw from Individual Savings")
        try:
            total_saved = manager.get_individual_savings(st.session_state.current_user).get_total_savings()
            st.info(f"Available Balance: R{total_saved:,.2f}")

            amount = st.number_input("Withdrawal Amount (R)", min_value=50.0, max_value=5000.0, value=100.0)
            if st.button("Request Withdrawal", key="req_ind_withdraw"):
                allowed, msg = security.verify_withdrawal_request(st.session_state.current_user, amount)
                if not allowed:
                    st.warning(msg)
                else:
                    try:
                        pin = payments.request_individual_withdrawal(st.session_state.current_user, amount)
                        st.success(f"✅ Withdrawal PIN generated: **{pin.pin_code}** — Amount: R{amount:,.2f}")
                    except ValueError as e:
                        st.error(f"❌ {str(e)}")
        except ValueError:
            st.warning("No individual savings account found.")

    # ---------------------------
    # Stokvel Withdraw
    # ---------------------------
    with subtab2:
        st.subheader("Withdraw from Stokvel")
        stokvel_options = list(manager.stokvels.keys())
        if stokvel_options:
            stokvel_id = st.selectbox("Select Stokvel", stokvel_options, key="select_stokvel")
            if st.button("Request Stokvel Payout", key="req_stok_payout"):
                try:
                    pin = payments.request_stokvel_withdrawal(st.session_state.current_user, stokvel_id)
                    st.success(f"✅ Stokvel withdrawal PIN: **{pin.pin_code}**")
                except ValueError as e:
                    st.error(f"❌ {str(e)}")
        else:
            st.info("No stokvels available for withdrawal yet.")

# ==================================================
# DEBUG INFO
# ==================================================
with st.sidebar.expander("🔧 Debug Info"):
    st.write("**All Stokvels:**", list(manager.stokvels.keys()))
    st.write("**All Savings Accounts:**", list(manager.individual_savings.keys()))
    st.write("**All PINs:**", [p['pin_code'] for p in payments.get_user_pins(st.session_state.current_user, include_expired=True)])







<|MERGE_RESOLUTION|>--- conflicted
+++ resolved
@@ -4,7 +4,6 @@
 from notifications import NotificationManager
 from security import SecurityManager
 from datetime import datetime
-<<<<<<< HEAD
 from creditscore import predict_credit_score
 from loans import create_loan, get_user_loans, grant_loan, record_payment, adjust_credit_score
 import numpy as np
@@ -14,34 +13,6 @@
 
 API_URL = "http://localhost:8000"
 
-# Initialize session state
-if 'manager' not in st.session_state:
-    st.session_state.manager = SavingsManager()
-
-if 'current_user' not in st.session_state:
-    st.session_state.current_user = "user_001"  # Default test user
-
-current_user = st.session_state.current_user
-manager = st.session_state.manager
-
-def get_user_financial_data(manager, user_id):
-    data = {
-        "savings": 0.0,
-        "stockvel_contribution": 0.0,
-        "monthly_payments": 0.0,
-        "outstanding_loans": 0.0,
-    }
-
-    try:
-        savings = manager.get_individual_savings(user_id)
-        data["savings"] = sum(c["amount"] for c in savings.contributions)
-    except ValueError:
-        pass
-
-    user_stokvels = manager.get_user_stokvels(user_id)
-    if user_stokvels:
-        data["stockvel_contribution"] = sum(s["monthly_amount"] for s in user_stokvels)
-=======
 from accounts import AccountManager, AccountType
 
 # ==================================================
@@ -61,7 +32,6 @@
         security_manager=st.session_state.security_manager,
         notifications_manager=st.session_state.notifications_manager
     )
->>>>>>> c70589a6
 
 # ==================================================
 # ALIASES
@@ -75,6 +45,37 @@
 # DEFAULT USER
 # ==================================================
 if 'current_user' not in st.session_state:
+
+    st.session_state.current_user = "user_001"  # Default test user
+
+current_user = st.session_state.current_user
+manager = st.session_state.manager
+
+def get_user_financial_data(manager, user_id):
+    data = {
+        "savings": 0.0,
+        "stockvel_contribution": 0.0,
+        "monthly_payments": 0.0,
+        "outstanding_loans": 0.0,
+    }
+
+    try:
+        savings = manager.get_individual_savings(user_id)
+        data["savings"] = sum(c["amount"] for c in savings.contributions)
+    except ValueError:
+        pass
+
+    user_stokvels = manager.get_user_stokvels(user_id)
+    if user_stokvels:
+        data["stockvel_contribution"] = sum(s["monthly_amount"] for s in user_stokvels)
+
+    # Demo placeholders for monthly payments and loans
+    utility_score = np.random.uniform(0.3, 0.9)
+    data["monthly_payments"] = utility_score * 5000
+    mobile_activity = len(user_stokvels) * 10 if user_stokvels else 0
+    data["outstanding_loans"] = mobile_activity * 100
+
+    return data
     st.session_state.current_user = "user_001"
 
 st.title("💰 Savings Profile Manager")
@@ -107,7 +108,7 @@
 # ==================================================
 # MAIN TABS
 # ==================================================
-tab1, tab2, tab3 = st.tabs(["🤝 Stokvel Savings", "💵 Individual Savings", "🏧 Withdrawals"])
+tab1, tab2, tab3, tab4, tab5 = st.tabs(["🤝 Stokvel Savings", "💵 Individual Savings", "Withdrawals", "Credit Score", "Loans"])
 
 # ==================================================
 # STOKVEL TAB
@@ -210,11 +211,10 @@
                 except ValueError as e:
                     st.error(f"❌ {str(e)}")
 
-<<<<<<< HEAD
 ## ============================================
 # CREDIT SCORE TAB
 # ============================================
-with tab3:
+with tab4:
     st.header("💳 Credit Score Estimator & Loans")
 
     user_data = get_user_financial_data(manager, st.session_state.current_user)
@@ -235,7 +235,7 @@
 # ============================================
 # LOANS TAB
 # ============================================
-with tab4:
+with tab5:
     st.subheader("📩 Request a New Loan")
     amount = st.number_input("Loan Amount (R)", min_value=100.0)
     months = st.number_input("Repayment Months", min_value=1, max_value=12, step=1)
@@ -259,11 +259,7 @@
             if not loan["repaid"]:
                 st.info("Payments are made in person at the store. Your loan status will update automatically once the store records the payment.")
 
-
-# ============================================
-=======
-# ==================================================
->>>>>>> c70589a6
+# ==================================================
 # INDIVIDUAL SAVINGS TAB
 # ==================================================
 with tab2:
